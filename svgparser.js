/*!
 * SvgParser
 * A library to convert an SVG string to parse-able segments for CAD/CAM use
 * Licensed under the MIT license
 */
 
 (function(root){
	'use strict';
	
	function SvgParser(){
		// the SVG document
		this.svg;
		
		// the top level SVG element of the SVG document
		this.svgRoot;
		
		this.allowedElements = ['svg','circle','ellipse','path','polygon','polyline','rect', 'line'];
				
		this.conf = {
			tolerance: 2, // max bound for bezier->line segment conversion, in native SVG units
			toleranceSvg: 0.005 // fudge factor for browser inaccuracy in SVG unit handling
		}; 
	}
	
	SvgParser.prototype.config = function(config){
		this.conf.tolerance = config.tolerance;
	}
	
	SvgParser.prototype.load = function(svgString){
	
		if(!svgString || typeof svgString !== 'string'){
			throw Error('invalid SVG string');
		}
				
		var parser = new DOMParser();
		var svg = parser.parseFromString(svgString, "image/svg+xml");
		
		if(svg){
			this.svg = svg;
			this.svgRoot = svg.childNodes[0];
		} else {
			throw new Error("Failed to parse SVG string");
		}

		if(!this.svgRoot){
			throw new Error("SVG has no children");
		}
		return this.svgRoot;
	}
	
	// use the utility functions in this class to prepare the svg for CAD-CAM/nest related operations
	SvgParser.prototype.cleanInput = function(){
	
		// apply any transformations, so that all path positions etc will be in the same coordinate space
		this.applyTransform(this.svgRoot);
		
		// remove any g elements and bring all elements to the top level
		this.flatten(this.svgRoot);
		
		// remove any non-contour elements like text
		this.filter(this.allowedElements);
		
		// split any compound paths into individual path elements
		this.recurse(this.svgRoot, this.splitPath);
		
		return this.svgRoot;

	}
	
	// return style node, if any
	SvgParser.prototype.getStyle = function(){
		if(!this.svgRoot){
			return false;
		}
		for(var i=0; i<this.svgRoot.childNodes.length; i++){
			var el = this.svgRoot.childNodes[i];
			if(el.tagName == 'style'){
				return el;
			}
		}
		
		return false;
	}
	
	// set the given path as absolute coords (capital commands)
	// from http://stackoverflow.com/a/9677915/433888
	SvgParser.prototype.pathToAbsolute = function(path){
		if(!path || path.tagName != 'path'){
			throw Error('invalid path');
		}
		
		var seglist = path.pathSegList;
		var x=0, y=0, x0=0, y0=0, x1=0, y1=0, x2=0, y2=0;
		
		for(var i=0; i<seglist.numberOfItems; i++){
			var command = seglist.getItem(i).pathSegTypeAsLetter;
			var s = seglist.getItem(i);

			if (/[MLHVCSQTA]/.test(command)){
			  if ('x' in s) x=s.x;
			  if ('y' in s) y=s.y;
			}
			else{
				if ('x1' in s) x1=x+s.x1;
				if ('x2' in s) x2=x+s.x2;
				if ('y1' in s) y1=y+s.y1;
				if ('y2' in s) y2=y+s.y2;
				if ('x'  in s) x+=s.x;
				if ('y'  in s) y+=s.y;
				switch(command){
					case 'm': seglist.replaceItem(path.createSVGPathSegMovetoAbs(x,y),i);                   break;
					case 'l': seglist.replaceItem(path.createSVGPathSegLinetoAbs(x,y),i);                   break;
					case 'h': seglist.replaceItem(path.createSVGPathSegLinetoHorizontalAbs(x),i);           break;
					case 'v': seglist.replaceItem(path.createSVGPathSegLinetoVerticalAbs(y),i);             break;
					case 'c': seglist.replaceItem(path.createSVGPathSegCurvetoCubicAbs(x,y,x1,y1,x2,y2),i); break;
					case 's': seglist.replaceItem(path.createSVGPathSegCurvetoCubicSmoothAbs(x,y,x2,y2),i); break;
					case 'q': seglist.replaceItem(path.createSVGPathSegCurvetoQuadraticAbs(x,y,x1,y1),i);   break;
					case 't': seglist.replaceItem(path.createSVGPathSegCurvetoQuadraticSmoothAbs(x,y),i);   break;
					case 'a': seglist.replaceItem(path.createSVGPathSegArcAbs(x,y,s.r1,s.r2,s.angle,s.largeArcFlag,s.sweepFlag),i);   break;
					case 'z': case 'Z': x=x0; y=y0; break;
				}
			}
			// Record the start of a subpath
			if (command=='M' || command=='m') x0=x, y0=y;
		}
	};
	
	// takes an SVG transform string and returns corresponding SVGMatrix
	// from https://github.com/fontello/svgpath
	SvgParser.prototype.transformParse = function(transformString){
		var operations = {
			matrix: true,
			scale: true,
			rotate: true,
			translate: true,
			skewX: true,
			skewY: true
		};

		var CMD_SPLIT_RE    = /\s*(matrix|translate|scale|rotate|skewX|skewY)\s*\(\s*(.+?)\s*\)[\s,]*/;
		var PARAMS_SPLIT_RE = /[\s,]+/;

		var matrix = new Matrix();
		var cmd, params;
		
		// Split value into ['', 'translate', '10 50', '', 'scale', '2', '', 'rotate',  '-45', '']
		transformString.split(CMD_SPLIT_RE).forEach(function (item) {

			// Skip empty elements
			if (!item.length) { return; }

			// remember operation
			if (typeof operations[item] !== 'undefined') {
			cmd = item;
			return;
			}

			// extract params & att operation to matrix
			params = item.split(PARAMS_SPLIT_RE).map(function (i) {
			return +i || 0;
			});

			// If params count is not correct - ignore command
			switch (cmd) {
				case 'matrix':
					if (params.length === 6) {
						matrix.matrix(params);
					}
					return;

				case 'scale':
					if (params.length === 1) {
						matrix.scale(params[0], params[0]);
					} else if (params.length === 2) {
						matrix.scale(params[0], params[1]);
					}
				return;

				case 'rotate':
					if (params.length === 1) {
						matrix.rotate(params[0], 0, 0);
					} else if (params.length === 3) {
						matrix.rotate(params[0], params[1], params[2]);
					}
				return;

				case 'translate':
					if (params.length === 1) {
						matrix.translate(params[0], 0);
					} else if (params.length === 2) {
						matrix.translate(params[0], params[1]);
					}
				return;

				case 'skewX':
					if (params.length === 1) {
						matrix.skewX(params[0]);
					}
				return;

				case 'skewY':
					if (params.length === 1) {
						matrix.skewY(params[0]);
					}
				return;
			}
		});

		return matrix;
	}
	
	// recursively apply the transform property to the given element
	SvgParser.prototype.applyTransform = function(element, globalTransform){
		
		globalTransform = globalTransform || '';
		var transformString = element.getAttribute('transform') || '';
		transformString = globalTransform + transformString;
		
		var transform, scale, rotate;

		if(transformString && transformString.length > 0){
			var transform = this.transformParse(transformString);
		}

		if(!transform){
			transform = new Matrix();
		}
		
		var tarray = transform.toArray();
		
		// decompose affine matrix to rotate, scale components (translate is just the 3rd column)
		var rotate = Math.atan2(tarray[1], tarray[3])*180/Math.PI;
		var scale = Math.sqrt(tarray[0]*tarray[0]+tarray[2]*tarray[2]);

		if(element.tagName == 'g' || element.tagName == 'svg' || element.tagName == 'defs' || element.tagName == 'clipPath' ||){
			element.removeAttribute('transform');
			var children = Array.prototype.slice.call(element.childNodes);
			for(var i=0; i<children.length; i++){
				this.applyTransform(children[i], transformString);
			}
		}
		else if(transform && !transform.isIdentity()){
			const id = element.getAttribute('id')
			const className = element.getAttribute('class')

			switch(element.tagName){
				case 'ellipse':
					// the goal is to remove the transform property, but an ellipse without a transform will have no rotation
					// for the sake of simplicity, we will replace the ellipse with a path, and apply the transform to that path
					var path = this.svg.createElementNS(element.namespaceURI, 'path');
					var move = path.createSVGPathSegMovetoAbs(parseFloat(element.getAttribute('cx'))-parseFloat(element.getAttribute('rx')),element.getAttribute('cy'));
					var arc1 = path.createSVGPathSegArcAbs(parseFloat(element.getAttribute('cx'))+parseFloat(element.getAttribute('rx')),element.getAttribute('cy'),element.getAttribute('rx'),element.getAttribute('ry'),0,1,0);
					var arc2 = path.createSVGPathSegArcAbs(parseFloat(element.getAttribute('cx'))-parseFloat(element.getAttribute('rx')),element.getAttribute('cy'),element.getAttribute('rx'),element.getAttribute('ry'),0,1,0);
					
					path.pathSegList.appendItem(move);
					path.pathSegList.appendItem(arc1);
					path.pathSegList.appendItem(arc2);
					path.pathSegList.appendItem(path.createSVGPathSegClosePath());
					
					var transformProperty = element.getAttribute('transform');
					if(transformProperty){
						path.setAttribute('transform', transformProperty);
					}
					
					element.parentElement.replaceChild(path, element);

					element = path;

				case 'path':
					this.pathToAbsolute(element);
					var seglist = element.pathSegList;
					var prevx = 0;
					var prevy = 0;

					let transformedPath = '';
		
					for(var i=0; i<seglist.numberOfItems; i++){
						var s = seglist.getItem(i);
						var command = s.pathSegTypeAsLetter;
						

						if(command == 'H'){
							seglist.replaceItem(element.createSVGPathSegLinetoAbs(s.x,prevy),i);
							s = seglist.getItem(i);	
						}
						else if(command == 'V'){
							seglist.replaceItem(element.createSVGPathSegLinetoAbs(prevx,s.y),i);
							s = seglist.getItem(i);
						}
						// currently only works for uniform scale, no skew
						// todo: fully support arbitrary affine transforms...
						else if(command == 'A'){
							seglist.replaceItem(element.createSVGPathSegArcAbs(s.x,s.y,s.r1*scale,s.r2*scale,s.angle+rotate,s.largeArcFlag,s.sweepFlag),i);
							s = seglist.getItem(i);
						}

						const transPoints = {};
						
						if('x' in s && 'y' in s){
							var transformed = transform.calc(s.x, s.y);
							prevx = s.x;
							prevy = s.y;
							transPoints.x = transformed[0];
							transPoints.y = transformed[1];
						}
						if('x1' in s && 'y1' in s){
							var transformed = transform.calc(s.x1, s.y1);
							transPoints.x1 = transformed[0];
							transPoints.y1 = transformed[1];
						}
						if('x2' in s && 'y2' in s){
							var transformed = transform.calc(s.x2, s.y2);
							transPoints.x2 = transformed[0];
							transPoints.y2 = transformed[1];
						}

						let commandStringTransformed = ``;

						//MLHVCSQTA
						//H and V are transformed to "L" commands above so we don't need to handle them. All lowercase (relative) are already handled too (converted to absolute)
						switch(command) {
							case 'M':
								commandStringTransformed += `${command} ${transPoints.x} ${transPoints.y}`;
								break;
							case 'L':
								commandStringTransformed += `${command} ${transPoints.x} ${transPoints.y}`;
								break;
							case 'C': 
								commandStringTransformed += `${command} ${transPoints.x1} ${transPoints.y1}  ${transPoints.x2} ${transPoints.y2} ${transPoints.x} ${transPoints.y}`;
								break;
							case 'S': 
								commandStringTransformed += `${command} ${transPoints.x2} ${transPoints.y2} ${transPoints.x} ${transPoints.y}`;
								break;
							case 'Q':
								commandStringTransformed += `${command} ${transPoints.x1} ${transPoints.y1} ${transPoints.x} ${transPoints.y}`;
								break;
							case 'T': 
								commandStringTransformed += `${command} ${transPoints.x} ${transPoints.y}`;
								break;
							case 'A':
								const largeArcFlag = s.largeArcFlag ? 1 : 0;
								const sweepFlag = s.sweepFlag ? 1 : 0;
								commandStringTransformed += `${command} ${s.r1} ${s.r2} ${s.angle} ${largeArcFlag} ${sweepFlag} ${transPoints.x} ${transPoints.y}`
								break;
							case 'H':
								commandStringTransformed += `L ${transPoints.x} ${transPoints.y}`
								break;
							case 'V':
								commandStringTransformed += `L ${transPoints.x} ${transPoints.y}`
								break;
							case 'Z': 
							case 'z':
								commandStringTransformed += command;
								break;
							default: 
								console.log('FOUND COMMAND NOT HANDLED BY COMMAND STRING BUILDER', command);
								break;
						}

						transformedPath += commandStringTransformed;
					}

					element.setAttribute('d', transformedPath);
					element.removeAttribute('transform');
				break;
				case 'circle':
					var transformed = transform.calc(element.getAttribute('cx'), element.getAttribute('cy'));
					element.setAttribute('cx', transformed[0]);
					element.setAttribute('cy', transformed[1]);
					
					// skew not supported
					element.setAttribute('r', element.getAttribute('r')*scale);
				break;
				case 'line':
					const transformedStartPt = transform.calc(element.getAttribute('x1'), element.getAttribute('y1'));
					const transformedEndPt = transform.calc(element.getAttribute('x2'), element.getAttribute('y2'));
					element.setAttribute('x1', transformedStartPt[0].toString());
					element.setAttribute('y1', transformedStartPt[1].toString());
					element.setAttribute('x2', transformedEndPt[0].toString());
					element.setAttribute('y2', transformedEndPt[1].toString());
				break;
				case 'rect':
					// similar to the ellipse, we'll replace rect with polygon
					var polygon = this.svg.createElementNS(element.namespaceURI, 'polygon');
															
					var p1 = this.svgRoot.createSVGPoint();
					var p2 = this.svgRoot.createSVGPoint();
					var p3 = this.svgRoot.createSVGPoint();
					var p4 = this.svgRoot.createSVGPoint();
					
					p1.x = parseFloat(element.getAttribute('x')) || 0;
					p1.y = parseFloat(element.getAttribute('y')) || 0;
					
					p2.x = p1.x + parseFloat(element.getAttribute('width'));
					p2.y = p1.y;
					
					p3.x = p2.x;
					p3.y = p1.y + parseFloat(element.getAttribute('height'));
					
					p4.x = p1.x;
					p4.y = p3.y;
					
					polygon.points.appendItem(p1);
					polygon.points.appendItem(p2);
					polygon.points.appendItem(p3);
					polygon.points.appendItem(p4);
					
					var transformProperty = element.getAttribute('transform');
					if(transformProperty){
						polygon.setAttribute('transform', transformProperty);
					}
					
					element.parentElement.replaceChild(polygon, element);
					element = polygon;
				case 'polygon':
				case 'polyline':
					let transformedPoly = ''
					for(var i=0; i<element.points.length; i++){
						var point = element.points[i];
						var transformed = transform.calc(point.x, point.y);
						const pointPairString = `${transformed[0]},${transformed[1]} `;
						transformedPoly += pointPairString;
					}
					
					element.setAttribute('points', transformedPoly);
					element.removeAttribute('transform');
				break;
			}
			if(id) {
				element.setAttribute('id', id);
			}
			if(className){
				element.setAttribute('class', className);
			}
		}
	}
	
	// bring all child elements to the top level
	SvgParser.prototype.flatten = function(element){
		for(var i=0; i<element.childNodes.length; i++){
			this.flatten(element.childNodes[i]);
		}
		
		if(element.tagName != 'svg'){
			while(element.childNodes.length > 0){
				element.parentElement.appendChild(element.childNodes[0]);
			}
		}
	}
	
	// remove all elements with tag name not in the whitelist
	// use this to remove <text>, <g> etc that don't represent shapes
	SvgParser.prototype.filter = function(whitelist, element){
		if(!whitelist || whitelist.length == 0){
			throw Error('invalid whitelist');
		}
		
		element = element || this.svgRoot;
		
		for(var i=0; i<element.childNodes.length; i++){
			this.filter(whitelist, element.childNodes[i]);
		}
		
		if(element.childNodes.length == 0 && whitelist.indexOf(element.tagName) < 0){
			element.parentElement.removeChild(element);
		}
	}
	
	// split a compound path (paths with M, m commands) into an array of paths
	SvgParser.prototype.splitPath = function(path){
		if(!path || path.tagName != 'path' || !path.parentElement){
			return false;
		}
				
		var seglist = path.pathSegList;
		var x=0, y=0, x0=0, y0=0;
		var paths = [];
		
		var p;
		
		var lastM = 0;
		for(var i=seglist.numberOfItems-1; i>=0; i--){
			if(i > 0 && seglist.getItem(i).pathSegTypeAsLetter == 'M' || seglist.getItem(i).pathSegTypeAsLetter == 'm'){
				lastM = i;
				break;
			}
		}
		
		if(lastM == 0){
			return false; // only 1 M command, no need to split
		}
		
		for( i=0; i<seglist.numberOfItems; i++){
			var s = seglist.getItem(i);
			var command = s.pathSegTypeAsLetter;
			
			if(command == 'M' || command == 'm'){
				p = path.cloneNode();
				p.setAttribute('d','');
				paths.push(p);
			}
			
			if (/[MLHVCSQTA]/.test(command)){
			  if ('x' in s) x=s.x;
			  if ('y' in s) y=s.y;
			  
			  p.pathSegList.appendItem(s);
			}
			else{
				if ('x'  in s) x+=s.x;
				if ('y'  in s) y+=s.y;
				if(command == 'm'){
					p.pathSegList.appendItem(path.createSVGPathSegMovetoAbs(x,y));
				}
				else{
					if(command == 'Z' || command == 'z'){
						x = x0;
						y = y0;
					}
					p.pathSegList.appendItem(s);
				}
			}
			// Record the start of a subpath
			if (command=='M' || command=='m'){
				x0=x, y0=y;
			}
		}
		
		var addedPaths = [];
		for(i=0; i<paths.length; i++){
			// don't add trivial paths from sequential M commands
			if(paths[i].pathSegList.numberOfItems > 1){
				path.parentElement.insertBefore(paths[i], path);
				addedPaths.push(paths[i]);
			}
		}
		
		path.remove();
		
		return addedPaths;
	}
	
	// recursively run the given function on the given element
	SvgParser.prototype.recurse = function(element, func){
		// only operate on original DOM tree, ignore any children that are added. Avoid infinite loops
		var children = Array.prototype.slice.call(element.childNodes);
		for(var i=0; i<children.length; i++){
			this.recurse(children[i], func);
		}
		
		func(element);
	}
	
	// return a polygon from the given SVG element in the form of an array of points
	SvgParser.prototype.polygonify = function(element){
		var poly = [];
		var i;

		switch(element.tagName){
			case 'polygon':
			case 'polyline':
<<<<<<< HEAD
				for(i=0; i<element.points.numberOfItems; i++){
					var point = element.points.getItem(i);
					poly.push({ x: point.x, y: point.y });
=======
				for (var i=0; i<element.points.numberOfItems; i++) {
					poly.push({
						x: element.points.getItem(i).x,
						y: element.points.getItem(i).y,
					});
>>>>>>> 69d8623c
				}
			break;
			case 'rect':
				var p1 = {};
				var p2 = {};
				var p3 = {};
				var p4 = {};
				
				p1.x = parseFloat(element.getAttribute('x')) || 0;
				p1.y = parseFloat(element.getAttribute('y')) || 0;
				
				p2.x = p1.x + parseFloat(element.getAttribute('width'));
				p2.y = p1.y;
				
				p3.x = p2.x;
				p3.y = p1.y + parseFloat(element.getAttribute('height'));
				
				p4.x = p1.x;
				p4.y = p3.y;
				
				poly.push(p1);
				poly.push(p2);
				poly.push(p3);
				poly.push(p4);
			break;
			case 'circle':				
				var radius = parseFloat(element.getAttribute('r'));
				var cx = parseFloat(element.getAttribute('cx'));
				var cy = parseFloat(element.getAttribute('cy'));
				
				// num is the smallest number of segments required to approximate the circle to the given tolerance
				var num = Math.ceil((2*Math.PI)/Math.acos(1 - (this.conf.tolerance/radius)));
				
				if(num < 3){
					num = 3;
				}
				
				for(var i=0; i<num; i++){
					var theta = i * ( (2*Math.PI) / num);
					var point = {};
					point.x = radius*Math.cos(theta) + cx;
					point.y = radius*Math.sin(theta) + cy;
					
					poly.push(point);
				}
			break;
			case 'ellipse':				
				// same as circle case. There is probably a way to reduce points but for convenience we will just flatten the equivalent circular polygon
				var rx = parseFloat(element.getAttribute('rx'))
				var ry = parseFloat(element.getAttribute('ry'));
				var maxradius = Math.max(rx, ry);
				
				var cx = parseFloat(element.getAttribute('cx'));
				var cy = parseFloat(element.getAttribute('cy'));
				
				var num = Math.ceil((2*Math.PI)/Math.acos(1 - (this.conf.tolerance/maxradius)));
				
				if(num < 3){
					num = 3;
				}
				
				for(var i=0; i<num; i++){
					var theta = i * ( (2*Math.PI) / num);
					var point = {};
					point.x = rx*Math.cos(theta) + cx;
					point.y = ry*Math.sin(theta) + cy;
					
					poly.push(point);
				}
			break;
			case 'path':
				// we'll assume that splitpath has already been run on this path, and it only has one M/m command 
				var seglist = element.pathSegList;

				var firstCommand = seglist.getItem(0);
				var lastCommand = seglist.getItem(seglist.numberOfItems-1);

				var x=0, y=0, x0=0, y0=0, x1=0, y1=0, x2=0, y2=0, prevx=0, prevy=0, prevx1=0, prevy1=0, prevx2=0, prevy2=0;
				
				for(var i=0; i<seglist.numberOfItems; i++){
					var s = seglist.getItem(i);
					var command = s.pathSegTypeAsLetter;
					
					prevx = x;
					prevy = y;
					
					prevx1 = x1;
					prevy1 = y1;
					
					prevx2 = x2;
					prevy2 = y2;
					
					if (/[MLHVCSQTA]/.test(command)){
						if ('x1' in s) x1=s.x1;
						if ('x2' in s) x2=s.x2;
						if ('y1' in s) y1=s.y1;
						if ('y2' in s) y2=s.y2;
						if ('x' in s) x=s.x;
						if ('y' in s) y=s.y;
					}
					else{
						if ('x1' in s) x1=x+s.x1;
						if ('x2' in s) x2=x+s.x2;
						if ('y1' in s) y1=y+s.y1;
						if ('y2' in s) y2=y+s.y2;							
						if ('x'  in s) x+=s.x;
						if ('y'  in s) y+=s.y;
					}
					switch(command){
						// linear line types
						case 'm':
						case 'M':
						case 'l':
						case 'L':
						case 'h':
						case 'H':
						case 'v':
						case 'V':
							var point = {};
							point.x = x;
							point.y = y;
							poly.push(point);
						break;
						// Quadratic Beziers
						case 't':
						case 'T':
						// implicit control point
						if(i > 0 && /[QqTt]/.test(seglist.getItem(i-1).pathSegTypeAsLetter)){
							x1 = prevx + (prevx-prevx1);
							y1 = prevy + (prevy-prevy1);
						}
						else{
							x1 = prevx;
							y1 = prevy;
						}
						case 'q':
						case 'Q':
							var pointlist = GeometryUtil.QuadraticBezier.linearize({x: prevx, y: prevy}, {x: x, y: y}, {x: x1, y: y1}, this.conf.tolerance);
							pointlist.shift(); // firstpoint would already be in the poly
							for(var j=0; j<pointlist.length; j++){
								var point = {};
								point.x = pointlist[j].x;
								point.y = pointlist[j].y;
								poly.push(point);
							}
						break;
						case 's':
						case 'S':
							if(i > 0 && /[CcSs]/.test(seglist.getItem(i-1).pathSegTypeAsLetter)){
								x1 = prevx + (prevx-prevx2);
								y1 = prevy + (prevy-prevy2);
							}
							else{
								x1 = prevx;
								y1 = prevy;
							}
						case 'c':
						case 'C':
							var pointlist = GeometryUtil.CubicBezier.linearize({x: prevx, y: prevy}, {x: x, y: y}, {x: x1, y: y1}, {x: x2, y: y2}, this.conf.tolerance);
							pointlist.shift(); // firstpoint would already be in the poly
							for(var j=0; j<pointlist.length; j++){
								var point = {};
								point.x = pointlist[j].x;
								point.y = pointlist[j].y;
								poly.push(point);
							}
						break;
						case 'a':
						case 'A':
							var pointlist = GeometryUtil.Arc.linearize({x: prevx, y: prevy}, {x: x, y: y}, s.r1, s.r2, s.angle, s.largeArcFlag,s.sweepFlag, this.conf.tolerance);
							pointlist.shift();
							
							for(var j=0; j<pointlist.length; j++){
								var point = {};
								point.x = pointlist[j].x;
								point.y = pointlist[j].y;
								poly.push(point);
							}
						break;
						case 'z': case 'Z': x=x0; y=y0; break;
					}
					// Record the start of a subpath
					if (command=='M' || command=='m') x0=x, y0=y;
				}
				
			break;
		}
		
		// do not include last point if coincident with starting point
		while(poly.length > 0 && GeometryUtil.almostEqual(poly[0].x,poly[poly.length-1].x, this.conf.toleranceSvg) && GeometryUtil.almostEqual(poly[0].y,poly[poly.length-1].y, this.conf.toleranceSvg)){
			poly.pop();
		}

		return poly;
	};
	
	// expose public methods
	var parser = new SvgParser();
	
	root.SvgParser = {
		config: parser.config.bind(parser),
		load: parser.load.bind(parser),
		getStyle: parser.getStyle.bind(parser),
		clean: parser.cleanInput.bind(parser),
		polygonify: parser.polygonify.bind(parser)
	};
	
}(window));<|MERGE_RESOLUTION|>--- conflicted
+++ resolved
@@ -559,17 +559,9 @@
 		switch(element.tagName){
 			case 'polygon':
 			case 'polyline':
-<<<<<<< HEAD
 				for(i=0; i<element.points.numberOfItems; i++){
 					var point = element.points.getItem(i);
 					poly.push({ x: point.x, y: point.y });
-=======
-				for (var i=0; i<element.points.numberOfItems; i++) {
-					poly.push({
-						x: element.points.getItem(i).x,
-						y: element.points.getItem(i).y,
-					});
->>>>>>> 69d8623c
 				}
 			break;
 			case 'rect':
